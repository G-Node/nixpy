--- conflicted
+++ resolved
@@ -18,10 +18,7 @@
 from .section import Section, S
 from .property import Property, OdmlType
 from .feature import Feature
-<<<<<<< HEAD
-=======
 from .data_frame import DataFrame
->>>>>>> 389edd7b
 from .dimensions import SampledDimension, RangeDimension, SetDimension
 
 # enums
@@ -35,15 +32,9 @@
 # version
 from .info import VERSION as __version__
 
-<<<<<<< HEAD
-__all__ = ("File", "Block", "Group", "DataArray", "Tag", "MultiTag", "Source",
-           "Section", "S", "Feature", "Property", "OdmlType",
-           "SampledDimension", "RangeDimension", "SetDimension",
-=======
 __all__ = ("File", "Block", "Group", "DataArray", "DataFrame", "Tag",
            "MultiTag", "Source", "Section", "S", "Feature", "Property",
            "OdmlType", "SampledDimension", "RangeDimension", "SetDimension",
->>>>>>> 389edd7b
            "FileMode", "DataSliceMode", "DataType", "DimensionType",
            "LinkType", "Compression")
 __author__ = ('Christian Kellner, Adrian Stoewer, Andrey Sobolev, Jan Grewe, '

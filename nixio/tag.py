--- conflicted
+++ resolved
@@ -221,11 +221,7 @@
             stop = 0
             if idx < len(extent):
                 ext = extent[idx]
-<<<<<<< HEAD
-                stop = self._pos_to_idx(pos + ext, unit, dim)
-=======
                 stop = self._pos_to_idx(pos + ext, unit, dim) + 1
->>>>>>> 389edd7b
             if stop == 0:
                 stop = start + 1
             refslice.append(slice(start, stop))

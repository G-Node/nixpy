# -*- coding: utf-8 -*-
# Copyright © 2014, German Neuroinformatics Node (G-Node)
#
# All rights reserved.
#
# Redistribution and use in source and binary forms, with or without
# modification, are permitted under the terms of the BSD License. See
# LICENSE file in the root of the Project.

<<<<<<< HEAD
from collections import Sequence, Iterable
=======
try:
    from collections.abc import Sequence, Iterable
except ImportError:
    from collections import Sequence, Iterable
>>>>>>> 389edd7b
from enum import Enum
from numbers import Number
from six import string_types
import numpy as np

from .datatype import DataType
from .entity import Entity
from . import util


class OdmlType(Enum):
    """
    OdmlType provides all types currently supported by the odML
    data format. It provides additional information about the
    nature of the values of an odML Property.
    """
    Boolean = 'boolean'
    Int = 'int'
    Float = 'float'
    String = 'string'
    Text = 'text'
    URL = 'url'
    Person = 'person'
    Datetime = 'datetime'
    Date = 'date'
    Time = 'time'

    def __str__(self):
        return self.value

    def compatible(self, value):
        """
        compatible returns True or False depending on whether a
        passed value can be mapped to an OdmlType or not.

        :param value: Any single value
        :return: Boolean
        """
        if (self in (self.String, self.Text, self.URL, self.Person) and
                DataType.get_dtype(value) == DataType.String):
            return True
        elif (self == self.Boolean and
              DataType.get_dtype(value) == DataType.Bool):
            return True
        elif (self == self.Float and
              DataType.get_dtype(value) == DataType.Float):
            return True
        elif self == self.Int and DataType.get_dtype(value) == DataType.Int64:
            return True
        elif (self in (self.Time, self.Date, self.Datetime) and
              DataType.get_dtype(value) == DataType.String):
            # This might need some extra work, treating as String for now, but
            # keeping it separated from other String values.
            return True

        return False

    @classmethod
    def get_odml_type(cls, dtype):
        """
        get_odml_type returns the appropriate OdmlType
        for a handed in nix value DataType.

        :param dtype: nix DataType
        :return: OdmlType
        """

        if dtype == DataType.Float:
            return cls.Float
        elif dtype == DataType.Int64:
            return cls.Int
        elif dtype == DataType.String:
            return cls.String
        elif dtype == DataType.Bool:
            return cls.Boolean

        raise TypeError("No available OdmlType for type '%s'" % dtype)


class Property(Entity):
    """An odML Property"""
    def __init__(self, nixparent, h5dataset):
        super(Property, self).__init__(nixparent, h5dataset)
        self._h5dataset = self._h5group

    @classmethod
    def _create_new(cls, nixparent, h5parent, name, dtype, oid=None):
        util.check_entity_name(name)
        dtype = cls._make_h5_dtype(dtype)

        h5dataset = h5parent.create_dataset(name, shape=(0,), dtype=dtype)
        h5dataset.set_attr("name", name)

        if not util.is_uuid(oid):
            oid = util.create_id()

        h5dataset.set_attr("entity_id", oid)

        newentity = cls(nixparent, h5dataset)
        newentity.force_created_at()
        newentity.force_updated_at()

        return newentity

    @property
    def name(self):
        return self._h5dataset.get_attr("name")

    @property
    def definition(self):
        return self._h5dataset.get_attr("definition")

    @definition.setter
    def definition(self, d):
        util.check_attr_type(d, str)
        self._h5dataset.set_attr("definition", d)

    @property
    def unit(self):
        return self._h5dataset.get_attr("unit")

    @unit.setter
    def unit(self, new):
        if new:
            new = util.units.sanitizer(new)

        if new == "":
            new = None

        util.check_attr_type(new, str)
        self._h5dataset.set_attr("unit", new)

    @property
    def uncertainty(self):
        return self._h5dataset.get_attr("uncertainty")

    @uncertainty.setter
    def uncertainty(self, uncertainty):
        util.check_attr_type(uncertainty, Number)
<<<<<<< HEAD
=======
        uncertainty = float(uncertainty) if uncertainty is not None else None
>>>>>>> 389edd7b
        self._h5dataset.set_attr("uncertainty", uncertainty)

    @property
    def reference(self):
        return self._h5dataset.get_attr("reference")

    @reference.setter
    def reference(self, ref):
        util.check_attr_type(ref, str)
        self._h5dataset.set_attr("reference", ref)

    @property
    def dependency(self):
        return self._h5dataset.get_attr("dependency")

    @dependency.setter
    def dependency(self, dep):
        util.check_attr_type(dep, str)
        self._h5dataset.set_attr("dependency", dep)

    @property
    def dependency_value(self):
        return self._h5dataset.get_attr("dependency_value")

    @dependency_value.setter
    def dependency_value(self, depval):
        util.check_attr_type(depval, str)
        self._h5dataset.set_attr("dependency_value", depval)

    @property
    def value_origin(self):
        return self._h5dataset.get_attr("value_origin")

    @value_origin.setter
    def value_origin(self, origin):
        util.check_attr_type(origin, str)
        self._h5dataset.set_attr("value_origin", origin)

    @property
    def odml_type(self):
        otype = self._h5dataset.get_attr("odml_type")
        if not otype:
            return None

        return OdmlType(otype)

    @odml_type.setter
    def odml_type(self, new_type):
        """
        odml_type can only be set if the handed in new type is a valid
        OdmlType and if it is compatible with the value data type of
        the property.

        :param new_type: OdmlType
        """
        if not isinstance(new_type, OdmlType):
            raise TypeError("'{}' is not a valid odml_type.".format(new_type))

        if not new_type.compatible(self.values[0]):
            raise TypeError("Type '{}' is incompatible "
                            "with property values".format(new_type))

        self._h5dataset.set_attr("odml_type", str(new_type))

    @property
    def values(self):
        dataset = self._h5dataset
        if not sum(dataset.shape):
            return tuple()

        data = dataset.read_data()

        def data_to_value(dat):
            if isinstance(dat, bytes):
                dat = dat.decode()
            return dat

        values = tuple(map(data_to_value, data))

        return values

    @values.setter
    def values(self, vals):
        """
        Set the value of the property discarding any previous information.

        :param vals: a single value or list of values.
        """
        # Make sure boolean value 'False' gets through as well...
        if vals is None or (isinstance(vals, (Sequence, Iterable)) and
                            not len(vals)):
            self.delete_values()
            return

        # Make sure all values are of the same data type
        single_val = vals
        if (isinstance(vals, (Sequence, Iterable)) and
                not isinstance(vals, string_types)):
            single_val = vals[0]
        else:
            vals = [vals]

        # Will raise an error, if the data type of the first value is not valid
        vtype = DataType.get_dtype(single_val)

        # Check if the data type has changed and raise an exception otherwise.
        if vtype != self.data_type:
            raise TypeError("New data type '{}' is inconsistent with the "
                            "Properties data type '{}'".format(vtype,
                                                               self.data_type))

        # Check all values for data type consistency to ensure clean value add.
        # Will raise an exception otherwise.
        for val in vals:
            if DataType.get_dtype(val) != vtype:
                raise TypeError("Array contains inconsistent values. "
                                "Only values of type '{}' can be "
                                "assigned".format(vtype))

        self._h5dataset.shape = np.shape(vals)

        data = np.array(vals, dtype=vtype)

        self._h5dataset.write_data(data)

    @property
    def data_type(self):
        dtype = self._h5dataset.dtype

        if dtype == util.vlen_str_dtype:
            return DataType.String

        return dtype

    def delete_values(self):
        self._h5dataset.shape = (0,)

    @staticmethod
    def _make_h5_dtype(valued_type):
        str_ = util.vlen_str_dtype

        if valued_type == DataType.String:
            valued_type = str_

        return valued_type

    def __str__(self):
        return "{}: {{name = {}}}".format(
            type(self).__name__, self.name
        )

    def __repr__(self):
        return self.__str__()

    def __eq__(self, other):
        if hasattr(other, "id"):
            return self.id == other.id

        return False

    def __hash__(self):
        """
        overwriting method __eq__ blocks inheritance of __hash__ in Python 3
        hash has to be either explicitly inherited from parent class,
        implemented or escaped
        """
        return hash(self.id)

    def pprint(self, indent=2, max_length=80, current_depth=-1):
        property_spaces = ""
        prefix = ""
        if current_depth >= 0:
            property_spaces = " " * ((current_depth + 2) * indent)
            prefix = "|-"
        if self.unit is None:
            value_string = str(self.values)
        else:
            value_string = "{}{}".format(self.values, self.unit)
        p_len = len(property_spaces) + len(self.name) + len(value_string)
        if p_len >= max_length - 4:
            split_len = int((max_length - len(property_spaces)
                             + len(self.name) - len(prefix))/2)
            str1 = value_string[0: split_len]
            str2 = value_string[-split_len:]
            print(("{}{} {}: {} ... {}".format(property_spaces, prefix,
                                               self.name, str1, str2)))
        else:
            print(("{}{} {}: {}".format(property_spaces, prefix, self.name,
                                        value_string)))<|MERGE_RESOLUTION|>--- conflicted
+++ resolved
@@ -7,14 +7,10 @@
 # modification, are permitted under the terms of the BSD License. See
 # LICENSE file in the root of the Project.
 
-<<<<<<< HEAD
-from collections import Sequence, Iterable
-=======
 try:
     from collections.abc import Sequence, Iterable
 except ImportError:
     from collections import Sequence, Iterable
->>>>>>> 389edd7b
 from enum import Enum
 from numbers import Number
 from six import string_types
@@ -154,10 +150,7 @@
     @uncertainty.setter
     def uncertainty(self, uncertainty):
         util.check_attr_type(uncertainty, Number)
-<<<<<<< HEAD
-=======
         uncertainty = float(uncertainty) if uncertainty is not None else None
->>>>>>> 389edd7b
         self._h5dataset.set_attr("uncertainty", uncertainty)
 
     @property

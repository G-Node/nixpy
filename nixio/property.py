# -*- coding: utf-8 -*-
# Copyright © 2014, German Neuroinformatics Node (G-Node)
#
# All rights reserved.
#
# Redistribution and use in source and binary forms, with or without
# modification, are permitted under the terms of the BSD License. See
# LICENSE file in the root of the Project.
from __future__ import annotations

try:
    from collections.abc import Sequence, Iterable
except ImportError:
    from collections import Sequence, Iterable
from enum import Enum
from numbers import Number
from six import string_types
import numpy as np
from typing import Tuple, Optional, Any

from .datatype import DataType
from .entity import Entity
from . import util


class OdmlType(Enum):
    """
    OdmlType provides all types currently supported by the odML
    data format. It provides additional information about the
    nature of the values of an odML Property.
    """
    Boolean = 'boolean'
    Int = 'int'
    Float = 'float'
    String = 'string'
    Text = 'text'
    URL = 'url'
    Person = 'person'
    Datetime = 'datetime'
    Date = 'date'
    Time = 'time'

    def __str__(self):
        return self.value

    def compatible(self, value) -> bool:
        """
        compatible returns True or False depending on whether a
        passed value can be mapped to an OdmlType or not.

        :param value: Any single value
        :return: Boolean
        """
        if (self in (self.String, self.Text, self.URL, self.Person) and
                DataType.get_dtype(value) == DataType.String):
            return True
        elif (self == self.Boolean and
              DataType.get_dtype(value) == DataType.Bool):
            return True
        elif (self == self.Float and
              DataType.get_dtype(value) == DataType.Float):
            return True
        elif self == self.Int and DataType.get_dtype(value) == DataType.Int64:
            return True
        elif (self in (self.Time, self.Date, self.Datetime) and
              DataType.get_dtype(value) == DataType.String):
            # This might need some extra work, treating as String for now, but
            # keeping it separated from other String values.
            return True

        return False

    @classmethod
    def get_odml_type(cls, dtype) -> OdmlType:
        """
        get_odml_type returns the appropriate OdmlType
        for a handed in nix value DataType.

        :param dtype: nix DataType
        :return: OdmlType
        """

        if dtype == DataType.Float:
            return cls.Float
        elif dtype == DataType.Int64:
            return cls.Int
        elif dtype == DataType.String:
            return cls.String
        elif dtype == DataType.Bool:
            return cls.Boolean

        raise TypeError("No available OdmlType for type '%s'" % dtype)


class Property(Entity):
    """An odML Property"""
    def __init__(self, nixparent, h5dataset) -> None:
        super(Property, self).__init__(nixparent, h5dataset)
        self._h5dataset = self._h5group

    @classmethod
    def _create_new(cls, nixparent, h5parent, name, dtype, oid=None) -> Property:
        util.check_entity_name(name)
        dtype = cls._make_h5_dtype(dtype)

        h5dataset = h5parent.create_dataset(name, shape=(0,), dtype=dtype)
        h5dataset.set_attr("name", name)

        if not util.is_uuid(oid):
            oid = util.create_id()

        h5dataset.set_attr("entity_id", oid)

        newentity = cls(nixparent, h5dataset)
        newentity.force_created_at()
        newentity.force_updated_at()

        return newentity

    @property
    def name(self) -> str:
        return self._h5dataset.get_attr("name")

    @property
    def definition(self) -> Optional[str]:
        return self._h5dataset.get_attr("definition")

    @definition.setter
    def definition(self, d) -> None:
        util.check_attr_type(d, str)
        self._h5dataset.set_attr("definition", d)

    @property
    def unit(self) -> Optional[str]:
        return self._h5dataset.get_attr("unit")

    @unit.setter
    def unit(self, new) -> None:
        if new:
            new = util.units.sanitizer(new)

        if new == "":
            new = None

        util.check_attr_type(new, str)
        self._h5dataset.set_attr("unit", new)

    @property
<<<<<<< HEAD
    def uncertainty(self) -> Optional[float]:
=======
    def uncertainty(self):
        dataset = self._h5dataset
        x, y, z = dataset._parent.file.attrs["version"]
        if x < 1 or (x == 1 and y < 1) or (x == 1 and y == 1 and z < 1):
            val = self._h5dataset.dataset[:]
            v = val[0]["uncertainty"]
            return v
>>>>>>> c5a29985
        return self._h5dataset.get_attr("uncertainty")

    @uncertainty.setter
    def uncertainty(self, uncertainty) -> None:
        util.check_attr_type(uncertainty, Number)
        uncertainty = float(uncertainty) if uncertainty is not None else None
        self._h5dataset.set_attr("uncertainty", uncertainty)

    @property
<<<<<<< HEAD
    def reference(self) -> Optional[str]:
=======
    def reference(self):
        dataset = self._h5dataset
        x, y, z = dataset._parent.file.attrs["version"]
        if x < 1 or (x == 1 and y < 1) or (x == 1 and y == 1 and z < 1):
            val = self._h5dataset.dataset[:]
            v = val[0]["reference"]
            return v
>>>>>>> c5a29985
        return self._h5dataset.get_attr("reference")

    @reference.setter
    def reference(self, ref) -> None:
        util.check_attr_type(ref, str)
        self._h5dataset.set_attr("reference", ref)

    @property
    def dependency(self) -> Optional[str]:
        return self._h5dataset.get_attr("dependency")

    @dependency.setter
    def dependency(self, dep) -> None:
        util.check_attr_type(dep, str)
        self._h5dataset.set_attr("dependency", dep)

    @property
    def dependency_value(self) -> Optional[str]:
        return self._h5dataset.get_attr("dependency_value")

    @dependency_value.setter
    def dependency_value(self, depval) -> None:
        util.check_attr_type(depval, str)
        self._h5dataset.set_attr("dependency_value", depval)

    @property
    def value_origin(self) -> Optional[str] :
        return self._h5dataset.get_attr("value_origin")

    @value_origin.setter
    def value_origin(self, origin) -> None:
        util.check_attr_type(origin, str)
        self._h5dataset.set_attr("value_origin", origin)

    @property
    def odml_type(self) -> Optional[OdmlType]:
        otype = self._h5dataset.get_attr("odml_type")
        if not otype:
            return None

        return OdmlType(otype)

    @odml_type.setter
    def odml_type(self, new_type) -> None:
        """
        odml_type can only be set if the handed in new type is a valid
        OdmlType and if it is compatible with the value data type of
        the property.

        :param new_type: OdmlType
        """
        if not isinstance(new_type, OdmlType):
            raise TypeError("'{}' is not a valid odml_type.".format(new_type))

        if not new_type.compatible(self.values[0]):
            raise TypeError("Type '{}' is incompatible "
                            "with property values".format(new_type))

        self._h5dataset.set_attr("odml_type", str(new_type))

    def _read_old_values(self):
        val = self._h5dataset.dataset[:]
        val_tu = tuple()
        for v in val:
            v = v["value"]
            val_tu += (v,)
        return val_tu

    @property
    def values(self) -> Tuple[Any]:
        dataset = self._h5dataset
        x, y, z = dataset._parent.file.attrs["version"]
        if x < 1 or (x == 1 and y < 1) or (x == 1 and y == 1 and z < 1):
            v = self._read_old_values()
            return v
        if not sum(dataset.shape):
            return tuple()

        data = dataset.read_data()

        def data_to_value(dat):
            if isinstance(dat, bytes):
                dat = dat.decode()
            return dat

        values = tuple(map(data_to_value, data))

        return values

    @values.setter
    def values(self, vals) -> None:
        """
        Set the value of the property discarding any previous information.

        :param vals: a single value or list of values.
        """
        # Make sure boolean value 'False' gets through as well...
        if vals is None or (isinstance(vals, (Sequence, Iterable)) and
                            not len(vals)):
            self.delete_values()
            return

        if not isinstance(vals, (Sequence, Iterable)) \
                or isinstance(vals, string_types):
            vals = [vals]

        # Make sure all values are of the same data type
        vtype = self._value_type_checking(vals)

        self._h5dataset.shape = np.shape(vals)

        data = np.array(vals, dtype=vtype)

        self._h5dataset.write_data(data)

    def extend_values(self, data) -> None:
        """
        Extends values to existing data.
        Suitable when new data is nested or original data is long.
        """
        vtype = self._value_type_checking(data)

        arr = np.array(data, dtype=vtype).flatten('C')
        ds = self._h5dataset
        src_len = len(self.values)
        dlen = len(arr)
        ds.shape = (src_len+dlen,)
        ds.write_data(arr, sl=np.s_[src_len: src_len+dlen])

    def _value_type_checking(self, data) -> type:
        if (isinstance(data, (Sequence, Iterable)) and
                not isinstance(data, string_types)):
            single_val = data[0]
        else:
            single_val = data
            data = [data]

        # Will raise an error, if the data type of the first value is not valid
        vtype = DataType.get_dtype(single_val)

        # Check if the data type has changed and raise an exception otherwise.
        if vtype != self.data_type:
            raise TypeError("New data type '{}' is inconsistent with the "
                            "Properties data type '{}'".format(vtype,
                                                               self.data_type))

        # Check all values for data type consistency to ensure clean value add.
        # Will raise an exception otherwise.
        for val in data:
            if DataType.get_dtype(val) != vtype:
                raise TypeError("Array contains inconsistent values. "
                                "Only values of type '{}' can be "
                                "assigned".format(vtype))
        return vtype

    @property
    def data_type(self) -> np.dtype:
        dtype = self._h5dataset.dtype

        if dtype == util.vlen_str_dtype:
            return DataType.String

        return dtype

    def delete_values(self) -> None:
        self._h5dataset.shape = (0,)

    @staticmethod
    def _make_h5_dtype(valued_type) -> type:
        str_ = util.vlen_str_dtype

        if valued_type == DataType.String:
            valued_type = str_

        return valued_type

    def __str__(self):
        return "{}: {{name = {}}}".format(
            type(self).__name__, self.name
        )

    def __repr__(self):
        return self.__str__()

    def __eq__(self, other):
        if hasattr(other, "id"):
            return self.id == other.id

        return False

    def __hash__(self):
        """
        overwriting method __eq__ blocks inheritance of __hash__ in Python 3
        hash has to be either explicitly inherited from parent class,
        implemented or escaped
        """
        return hash(self.id)

    def pprint(self, indent=2, max_length=80, current_depth=-1) -> None:
        """
        Pretty print method. Method is called in Section.pprint()
        """
        property_spaces = ""
        prefix = ""
        if current_depth >= 0:
            property_spaces = " " * ((current_depth + 2) * indent)
            prefix = "|-"
        if self.unit is None:
            value_string = str(self.values)
        else:
            value_string = "{}{}".format(self.values, self.unit)
        p_len = len(property_spaces) + len(self.name) + len(value_string)
        if p_len >= max_length - 4:
            split_len = int((max_length - len(property_spaces)
                             + len(self.name) - len(prefix))/2)
            str1 = value_string[0: split_len]
            str2 = value_string[-split_len:]
            print(("{}{} {}: {} ... {}".format(property_spaces, prefix,
                                               self.name, str1, str2)))
        else:
            print(("{}{} {}: {}".format(property_spaces, prefix, self.name,
                                        value_string)))<|MERGE_RESOLUTION|>--- conflicted
+++ resolved
@@ -146,17 +146,13 @@
         self._h5dataset.set_attr("unit", new)
 
     @property
-<<<<<<< HEAD
     def uncertainty(self) -> Optional[float]:
-=======
-    def uncertainty(self):
         dataset = self._h5dataset
         x, y, z = dataset._parent.file.attrs["version"]
         if x < 1 or (x == 1 and y < 1) or (x == 1 and y == 1 and z < 1):
             val = self._h5dataset.dataset[:]
             v = val[0]["uncertainty"]
             return v
->>>>>>> c5a29985
         return self._h5dataset.get_attr("uncertainty")
 
     @uncertainty.setter
@@ -166,17 +162,13 @@
         self._h5dataset.set_attr("uncertainty", uncertainty)
 
     @property
-<<<<<<< HEAD
     def reference(self) -> Optional[str]:
-=======
-    def reference(self):
         dataset = self._h5dataset
         x, y, z = dataset._parent.file.attrs["version"]
         if x < 1 or (x == 1 and y < 1) or (x == 1 and y == 1 and z < 1):
             val = self._h5dataset.dataset[:]
             v = val[0]["reference"]
             return v
->>>>>>> c5a29985
         return self._h5dataset.get_attr("reference")
 
     @reference.setter

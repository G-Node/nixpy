{
<<<<<<< HEAD
    "VERSION": "v1.5.0",
    "STATUS": "Release",
    "RELEASE": "v1.5.0 Release",
=======
    "VERSION": "1.5.1",
    "STATUS": "Release",
    "RELEASE": "1.5.1 Release",
>>>>>>> 46d15954
    "AUTHOR": "Christian Kellner, Adrian Stoewer, Andrey Sobolev, Jan Grewe, Balint Morvai, Achilleas Koutsou",
    "COPYRIGHT": "2014-2020, German Neuroinformatics Node, Christian Kellner, Adrian Stoewer, Andrey Sobolev, Jan Grewe, Balint Morvai, Achilleas Koutsou",
    "CONTACT": "dev@g-node.org",
    "BRIEF": "Python reimplementation of NIXIO (http://g-node.github.io/nix/)",
    "HOMEPAGE": "https://github.com/G-Node/nixpy"
}<|MERGE_RESOLUTION|>--- conflicted
+++ resolved
@@ -1,13 +1,7 @@
 {
-<<<<<<< HEAD
-    "VERSION": "v1.5.0",
-    "STATUS": "Release",
-    "RELEASE": "v1.5.0 Release",
-=======
     "VERSION": "1.5.1",
     "STATUS": "Release",
     "RELEASE": "1.5.1 Release",
->>>>>>> 46d15954
     "AUTHOR": "Christian Kellner, Adrian Stoewer, Andrey Sobolev, Jan Grewe, Balint Morvai, Achilleas Koutsou",
     "COPYRIGHT": "2014-2020, German Neuroinformatics Node, Christian Kellner, Adrian Stoewer, Andrey Sobolev, Jan Grewe, Balint Morvai, Achilleas Koutsou",
     "CONTACT": "dev@g-node.org",

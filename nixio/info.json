--- conflicted
+++ resolved
@@ -1,13 +1,7 @@
 {
-<<<<<<< HEAD
-    "VERSION": "v1.5.0b4",
+    "VERSION": "v1.5.0b5",
     "STATUS": "Release",
-    "RELEASE": "v1.5.0b4 Release",
-=======
-    "VERSION": "1.5.0.dev",
-    "STATUS": "Release",
-    "RELEASE": "1.5.0 Development",
->>>>>>> 5e9ab0b8
+    "RELEASE": "v1.5.0b5 Release",
     "AUTHOR": "Christian Kellner, Adrian Stoewer, Andrey Sobolev, Jan Grewe, Balint Morvai, Achilleas Koutsou",
     "COPYRIGHT": "2014-2020, German Neuroinformatics Node, Christian Kellner, Adrian Stoewer, Andrey Sobolev, Jan Grewe, Balint Morvai, Achilleas Koutsou",
     "CONTACT": "dev@g-node.org",

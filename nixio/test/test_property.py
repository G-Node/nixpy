# Copyright (c) 2014, German Neuroinformatics Node (G-Node)
#
# All rights reserved.
#
# Redistribution and use in section and binary forms, with or without
# modification, are permitted under the terms of the BSD License. See
# LICENSE file in the root of the Project.

from __future__ import (absolute_import, division, print_function)#, unicode_literals)

import unittest

from nixio import *
try:
    import nixio.core
    skip_cpp = False
except ImportError:
    skip_cpp = True

<<<<<<< HEAD

class _TestProperty(unittest.TestCase):
=======

class _TestProperty(unittest.TestCase):

    backend = None

    def setUp(self):
        self.file    = File.open("unittest.h5", FileMode.Overwrite,
                                 backend=self.backend)
        self.section = self.file.create_section("test section",
                                                "recordingsession")
        self.prop    = self.section.create_property("test property", Value(0))
        self.prop_s  = self.section.create_property("test str",
                                                    DataType.String)
        self.other   = self.section.create_property("other property",
                                                    DataType.Int64)
>>>>>>> 685b5f08

    def tearDown(self):
        del self.file.sections[self.section.id]
        self.file.close()

    def test_property_eq(self):
        assert(self.prop == self.prop)
        assert(not self.prop == self.other)
        assert(not self.prop == None)

    def test_property_id(self):
        assert(self.prop.id is not None)

    def test_property_name(self):
        assert(self.prop.name is not None)

    def test_property_definition(self):
        assert(self.prop.definition is None)

        self.prop.definition = "definition"
        assert(self.prop.definition == "definition")

        self.prop.definition = None
        assert(self.prop.definition is None)

    def test_property_mapping(self):
        assert(self.prop.mapping is None)

        self.prop.mapping = "mapping"
        assert(self.prop.mapping == "mapping")

        self.prop.mapping = None
        assert(self.prop.mapping is None)

    def test_property_values(self):
        self.prop.values = [Value(10)]

        assert(self.prop.data_type == DataType.Int64)
        assert(len(self.prop.values) == 1)

        assert(self.prop.values[0] == Value(10))
        assert(Value(10) in self.prop.values)
        assert(self.prop.values[0] == 10)
        assert(10 in self.prop.values)
        assert(self.prop.values[0] != Value(1337))
        assert(Value(1337) not in self.prop.values)
        assert(self.prop.values[0] != 42)
        assert(42 not in self.prop.values)

        self.prop.delete_values()
        assert(len(self.prop.values) == 0)

        self.prop_s.values = [Value("foo"), Value("bar")]
        assert(self.prop_s.data_type == DataType.String)
        assert(len(self.prop_s.values) == 2)

        assert(self.prop_s.values[0] == Value("foo"))
        assert(Value("foo") in self.prop_s.values)
        assert(self.prop_s.values[0] == "foo")
        assert("foo" in self.prop_s.values)
        assert(self.prop_s.values[0] != Value("bla"))
        assert(Value("bla") not in self.prop_s.values)
        assert(self.prop_s.values[0] != "bla")
        assert("bla" not in self.prop_s.values)


class TestValue(unittest.TestCase):

    def test_value_int(self):
        value = Value(10)
        other = Value(11)

        assert(value.data_type == DataType.Int64)

        assert(value == value)
        assert(value == 10)

        assert(value != other)
        assert(value != 11)

        value.value = 20
        assert(value == Value(20))
        assert(value == 20)
        assert(value.value == 20)

    def test_value_float(self):
        value = Value(47.11)
        other = Value(3.14)

        assert(value.data_type == DataType.Double)

        assert(value == value)
        assert(value == 47.11)

        assert(value != other)
        assert(value != 3.14)

        value.value = 66.6
        assert(value == Value(66.6))
        assert(value == 66.6)
        assert(value.value == 66.6)

    def test_value_bool(self):
        value = Value(True)
        other = Value(False)

        assert(value.data_type == DataType.Bool)

        assert(value == value)
        assert(value == True)

        assert(value != other)
        assert(value != False)

        value.value = False
        assert(value == other)

    def test_value_str(self):
        value = Value("foo")
        other = Value("bar")

        assert(value.data_type == DataType.String)

        assert(value == value)
        assert(value == "foo")

        assert(value != other)
        assert(value != "bar")

        value.value = "wrtlbrmpft"
        assert(value == Value("wrtlbrmpft"))
        assert(value == "wrtlbrmpft")
        assert(value.value == "wrtlbrmpft")

    def test_value_attrs(self):
        value = Value(0)

        value.reference = "a"
        assert(value.reference == "a")

        value.filename = "b"
        assert(value.filename == "b")

        value.filename = "c"
        assert(value.filename == "c")

        value.checksum = "d"
        assert(value.checksum == "d")

        value.uncertainty = 0.5
        assert(value.uncertainty == 0.5)


<<<<<<< HEAD
class TestPropertyCPP(_TestProperty):

    def setUp(self):
        self.file    = File.open("unittest.h5", FileMode.Overwrite,
                                 backend="hdf5")
        self.section = self.file.create_section("test section",
                                                "recordingsession")
        self.prop    = self.section.create_property("test property", Value(0))
        self.prop_s  = self.section.create_property("test str",
                                                    DataType.String)
        self.other   = self.section.create_property("other property",
                                                    DataType.Int64)
=======
@unittest.skipIf(skip_cpp, "HDF5 backend not available.")
class TestPropertyCPP(_TestProperty):

    backend = "hdf5"
>>>>>>> 685b5f08


class TestPropertyPy(_TestProperty):

<<<<<<< HEAD
    def setUp(self):
        self.file    = File.open("unittest.h5", FileMode.Overwrite,
                                 backend="h5py")
        # self.section = self.file.create_section("test section",
        #                                         "recordingsession")
        # self.prop    = self.section.create_property("test property", Value(0))
        # self.prop_s  = self.section.create_property("test str", DataType.String)
        # self.other   = self.section.create_property("other property",
        #                                             DataType.Int64)
=======
    backend = "h5py"

    def setUp(self):
        pass
>>>>>>> 685b5f08

    def tearDown(self):
        pass

    def test_property_eq(self):
        pass

    def test_property_id(self):
        pass

    def test_property_name(self):
        pass

    def test_property_definition(self):
        pass

    def test_property_mapping(self):
        pass

    def test_property_values(self):
        pass
<|MERGE_RESOLUTION|>--- conflicted
+++ resolved
@@ -17,10 +17,6 @@
 except ImportError:
     skip_cpp = True
 
-<<<<<<< HEAD
-
-class _TestProperty(unittest.TestCase):
-=======
 
 class _TestProperty(unittest.TestCase):
 
@@ -36,7 +32,6 @@
                                                     DataType.String)
         self.other   = self.section.create_property("other property",
                                                     DataType.Int64)
->>>>>>> 685b5f08
 
     def tearDown(self):
         del self.file.sections[self.section.id]
@@ -190,45 +185,18 @@
         assert(value.uncertainty == 0.5)
 
 
-<<<<<<< HEAD
-class TestPropertyCPP(_TestProperty):
-
-    def setUp(self):
-        self.file    = File.open("unittest.h5", FileMode.Overwrite,
-                                 backend="hdf5")
-        self.section = self.file.create_section("test section",
-                                                "recordingsession")
-        self.prop    = self.section.create_property("test property", Value(0))
-        self.prop_s  = self.section.create_property("test str",
-                                                    DataType.String)
-        self.other   = self.section.create_property("other property",
-                                                    DataType.Int64)
-=======
 @unittest.skipIf(skip_cpp, "HDF5 backend not available.")
 class TestPropertyCPP(_TestProperty):
 
     backend = "hdf5"
->>>>>>> 685b5f08
 
 
 class TestPropertyPy(_TestProperty):
 
-<<<<<<< HEAD
+    backend = "h5py"
+
     def setUp(self):
-        self.file    = File.open("unittest.h5", FileMode.Overwrite,
-                                 backend="h5py")
-        # self.section = self.file.create_section("test section",
-        #                                         "recordingsession")
-        # self.prop    = self.section.create_property("test property", Value(0))
-        # self.prop_s  = self.section.create_property("test str", DataType.String)
-        # self.other   = self.section.create_property("other property",
-        #                                             DataType.Int64)
-=======
-    backend = "h5py"
-
-    def setUp(self):
-        pass
->>>>>>> 685b5f08
+        pass
 
     def tearDown(self):
         pass

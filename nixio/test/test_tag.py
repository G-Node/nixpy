--- conflicted
+++ resolved
@@ -19,9 +19,6 @@
 
 
 class _TestTag(unittest.TestCase):
-<<<<<<< HEAD
-
-=======
 
     backend = None
 
@@ -42,7 +39,6 @@
         )
         self.your_tag.references.append(self.your_array)
 
->>>>>>> 685b5f08
     def tearDown(self):
         del self.file.blocks[self.block.id]
         self.file.close()
@@ -188,45 +184,18 @@
         assert(data3.size == len(ramp_data))
 
 
-<<<<<<< HEAD
-class TestTagCPP(_TestTag):
-
-    def setUp(self):
-        self.file     = File.open("unittest.h5", FileMode.Overwrite,
-                                  backend="hdf5")
-        self.block    = self.file.create_block("test block", "recordingsession")
-
-        self.my_array = self.block.create_data_array("my array", "test", DataType.Int16, (1, ))
-        self.my_tag   = self.block.create_tag(
-            "my tag", "tag", [0]
-        )
-        self.my_tag.references.append(self.my_array)
-
-        self.your_array = self.block.create_data_array("your array", "test", DataType.Int16, (1, ))
-        self.your_tag = self.block.create_tag(
-            "your tag", "tag", [0]
-        )
-        self.your_tag.references.append(self.your_array)
-=======
 @unittest.skipIf(skip_cpp, "HDF5 backend not available.")
 class TestTagCPP(_TestTag):
 
     backend = "hdf5"
->>>>>>> 685b5f08
 
 
 class TestTagPy(_TestTag):
 
-<<<<<<< HEAD
+    backend = "h5py"
+
     def setUp(self):
-        self.file = File.open("unittest.h5", FileMode.Overwrite,
-                              backend="h5py")
-=======
-    backend = "h5py"
-
-    def setUp(self):
-        pass
->>>>>>> 685b5f08
+        pass
 
     def tearDown(self):
         pass

--- conflicted
+++ resolved
@@ -264,8 +264,4 @@
         data2 = pos_tag.retrieve_feature_data(ramp_feat.name)
 
         assert(data1.size == 1)
-<<<<<<< HEAD
-        assert(data2.size == 2)
-=======
-        assert(data2.size == 3)
->>>>>>> 389edd7b
+        assert(data2.size == 3)
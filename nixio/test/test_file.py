--- conflicted
+++ resolved
@@ -19,18 +19,12 @@
 
 
 class _FileTest(unittest.TestCase):
-<<<<<<< HEAD
-
-    def setUp(self):
-        self.file = File.open("unittest.h5", FileMode.Overwrite, backend="hdf5")
-=======
 
     backend = None
 
     def setUp(self):
         self.file = File.open("unittest.h5", FileMode.Overwrite,
                               backend=self.backend)
->>>>>>> 685b5f08
 
     def tearDown(self):
         self.file.close()
@@ -97,27 +91,15 @@
         assert(len(self.file.find_sections(filtr=lambda x : "level2-p1-s" in x.name, limit=1)) == 0)
 
 
-<<<<<<< HEAD
-class FileTestCPP(_FileTest):
-
-    def setUp(self):
-        self.file = File.open("unittest.h5", FileMode.Overwrite, backend="hdf5")
-=======
 @unittest.skipIf(skip_cpp, "HDF5 backend not available.")
 class FileTestCPP(_FileTest):
 
     backend = "hdf5"
->>>>>>> 685b5f08
 
 
 class FileTestPy(_FileTest):
 
-<<<<<<< HEAD
-    def setUp(self):
-        self.file = File.open("unittest.h5", FileMode.Overwrite, backend="h5py")
-=======
     backend = "h5py"
->>>>>>> 685b5f08
 
     def test_file_format(self):
         pass

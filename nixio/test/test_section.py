# -*- coding: utf-8 -*-
# Copyright © 2014, German Neuroinformatics Node (G-Node)
#
# All rights reserved.
#
# Redistribution and use in section and binary forms, with or without
# modification, are permitted under the terms of the BSD License. See
# LICENSE file in the root of the Project.
import os
import unittest
import nixio as nix
from .tmp import TempDir


class TestSections(unittest.TestCase):

    def setUp(self):
        self.tmpdir = TempDir("sectiontest")
        self.testfilename = os.path.join(self.tmpdir.path, "sectiontest.nix")
        self.file = nix.File.open(self.testfilename, nix.FileMode.Overwrite)
        self.section = self.file.create_section("test section",
                                                "recordingsession")
        self.other = self.file.create_section("other section",
                                              "recordingsession")

    def tearDown(self):
        del self.file.sections[self.section.id]
        del self.file.sections[self.other.id]
        self.file.close()
        self.tmpdir.cleanup()

    def test_section_eq(self):
        assert(self.section == self.section)
        assert(not self.section == self.other)
        assert(self.section is not None)

    def test_section_id(self):
        assert(self.section.id is not None)

        # Check setting id on section via file create
        oid = "4a6e8483-0a9a-464d-bdd9-b39818334bcd"
        sec = self.file.create_section("assign id", "sec type", oid)
        assert (sec.id == oid)

        nonid = "I am not a proper uuid"
        sec = self.file.create_section("invalid id", "sec type", nonid)
        assert (sec.id != nonid)

        # Check setting id on section via section create
        oid = "4a6e8483-0a9a-464d-bdd9-b39818334bcd"
        sub_sec = sec.create_section("assign id", "sec type", oid)
        assert (sub_sec.id == oid)

        nonid = "I am not a proper uuid"
        sub_sec = sec.create_section("invalid id", "sec type", nonid)
        assert (sub_sec.id != nonid)

    def test_section_name(self):
        assert(self.section.name is not None)

    def test_section_type(self):
        def set_none():
            self.section.type = None

        assert(self.section.type is not None)
        self.assertRaises(Exception, set_none)

        self.section.type = "foo type"
        assert(self.section.type == "foo type")

    def test_section_definition(self):
        assert(self.section.definition is None)

        self.section.definition = "definition"
        assert(self.section.definition == "definition")

        self.section.definition = None
        assert(self.section.definition is None)

    def test_section_repository(self):
        assert(self.section.repository is None)

        self.section.repository = "repository"
        assert(self.section.repository == "repository")

        self.section.repository = None
        assert(self.section.repository is None)

    def test_property_reference(self):
        assert(self.section.reference is None)

        self.section.reference = "reference"
        assert(self.section.reference == "reference")

        self.section.reference = None
        assert(self.section.reference is None)
        self.section.reference = None

    def test_section_sections(self):
        assert(len(self.section.sections) == 0)

        child = self.section.create_section("test section", "electrode")
        assert(child.parent == self.section)

        assert(len(self.section.sections) == 1)

        assert(child in self.section.sections)
        assert(child.id in self.section.sections)
        assert("notexist" not in self.section.sections)

        assert(child.id == self.section.sections[0].id)
        assert(child.id == self.section.sections[-1].id)

        del self.section.sections[0]

        assert(len(self.section.sections) == 0)

        self.section['easy subsection'] = nix.S('electrode')
        subject = self.section['subject'] = nix.S('subject')

        assert(self.section['subject'] == subject)
        assert(self.section['subject'].id == subject.id)
        assert('easy subsection' in
               [v.name for k, v in self.section.sections.items()])
        assert('easy subsection' in self.section.sections)
        assert(self.section['easy subsection'].name == 'easy subsection')

    def test_section_find_sections(self):
        for i in range(2):
            self.section.create_section("level1-p0-s" + str(i), "dummy")
        for i in range(2):
            self.section.sections[0].create_section("level2-p1-s" + str(i),
                                                    "dummy")
        for i in range(2):
            self.section.sections[1].create_section("level2-p2-s" + str(i),
                                                    "dummy")
        for i in range(2):
            self.section.sections[0].sections[0].create_section(
                "level3-p1-s" + str(i), "dummy"
            )

        assert(len(self.section.find_sections()) == 9)
        assert(len(self.section.find_sections(limit=1)) == 3)
        assert(len(self.section.find_sections(
            filtr=lambda x: "level2-p1-s" in x.name)) == 2
               )
        assert(len(self.section.find_sections(
            filtr=lambda x: "level2-p1-s" in x.name, limit=1)) == 0
               )

        assert(len(self.section.find_related()) == 3)
        assert(len(self.section.sections[0].find_related()) == 5)

    def test_section_properties(self):
        assert(len(self.section) == 0)

        prop = self.section.create_property("test prop", nix.DataType.String)

        assert(len(self.section) == 1)

        for p in self.section:
            assert(p in self.section)

        assert("test prop" in self.section)
        assert("notexist" not in self.section)
        assert(self.section["test prop"] is not None)
        # NOTE: the following raises KeyError: Do we want it to return None?
        # assert(self.section["notexist"] is None)

        assert(len(self.section.inherited_properties()) == 1)

        assert(prop in self.section)
        assert(prop.id in self.section)
        assert(prop.name in self.section)
        assert("notexist" not in self.section)

        props = dict(self.section.items())
        assert(props["test prop"] == prop)

        assert(prop.id == self.section.props[0].id)
        assert(prop.id == self.section.props[-1].id)

        # easy prop creation
        self.section['ep_str'] = 'str'
        self.section['ep_int'] = 23
        self.section['ep_float'] = 42.0
        self.section['ep_list'] = [1, 2, 3]
        self.section['ep_val'] = 1.0

        self.section['ep_val'] = 2.0

        # prop creation through create_property
        self.section.create_property('cp_str', 'str')
        self.section.create_property('cp_int', 23)
        self.section.create_property('cp_float', 42.0)
        self.section.create_property('cp_list', [1, 2, 3])
        self.section.create_property('cp_val', 1.0)

        self.section.props["cp_str"].values = "anotherstr"

        res = [x in self.section for x in ['ep_str', 'ep_int', 'ep_float']]
        assert(all(res))

        assert(self.section['ep_str'] == 'str')
        assert(self.section['ep_int'] == 23)
        assert(self.section['ep_float'] == 42.0)
        assert(self.section['ep_list'] == [1, 2, 3])

        def create_hetero_section():
            self.section['ep_ex'] = [1, 1.0]

        self.assertRaises(TypeError, create_hetero_section)

        sections = [x.id for x in self.section]
        for x in sections:
            del self.section[x]

        assert(len(self.section) == 0)

    def test_parent(self):
        self.assertIs(self.section.parent, None)
        child = self.section.create_section("child section", "sect")
        self.assertEqual(self.section, child.parent)

        block = self.file.create_block("block", "section parent test")
        mdsection = self.file.create_section("block md", "metadata sect")
        block.metadata = mdsection
        self.assertIs(block.metadata.parent, None)

        grp = block.create_group("group", "section parent test")
        grp.metadata = child
        self.assertEqual(grp.metadata.parent, self.section)

    def test_inverse_search(self):
        block = self.file.create_block("a block", "block with metadata")
        block.metadata = self.section

        otherblock = self.file.create_block("b block", "block with metadata")
        otherblock.metadata = self.other

        self.assertEqual(len(self.section.referring_blocks), 1)
        self.assertEqual(len(self.other.referring_blocks), 1)
        self.assertEqual(self.section.referring_blocks[0], block)
        self.assertEqual(self.other.referring_blocks[0], otherblock)

        da_one = block.create_data_array("foo", "data_array", data=range(10))
        da_one.metadata = self.other
        da_two = block.create_data_array("foobar", "data_array", data=[1])
        da_two.metadata = self.other

        self.assertEqual(len(self.other.referring_data_arrays), 2)
        self.assertIn(da_one, self.other.referring_data_arrays)
        self.assertIn(da_two, self.other.referring_data_arrays)

        tag = block.create_tag("tago", "tagtype", [1, 1])
        tag.metadata = self.section
        self.assertEqual(len(self.section.referring_tags), 1)
        self.assertEqual(len(self.other.referring_tags), 0)
        self.assertEqual(self.section.referring_tags[0].id, tag.id)

        mtag = block.create_multi_tag("MultiTagName", "MultiTagType", da_one)
        mtag.metadata = self.section
        self.assertEqual(len(self.section.referring_multi_tags), 1)
        self.assertEqual(len(self.other.referring_multi_tags), 0)
        self.assertEqual(self.section.referring_multi_tags[0].id, mtag.id)

        src = block.create_source("sauce", "stype")
        src.metadata = self.other
        self.assertEqual(len(self.other.referring_sources), 1)
        self.assertEqual(len(self.section.referring_sources), 0)
        self.assertEqual(self.other.referring_sources[0].id, src.id)

    def test_section_link(self):
        self.section.create_property("PropOnSection", "value")

<<<<<<< HEAD
    def test_section_link(self):
        self.section.create_property("PropOnSection", "value")

=======
>>>>>>> 389edd7b
        self.assertIn("PropOnSection", self.section)
        self.assertEqual("value", self.section["PropOnSection"])

        self.assertNotIn("PropOnSection", self.other)
        with self.assertRaises(KeyError):
            self.other["PropOnSection"]

        self.other.link = self.section

        self.assertNotIn("PropOnSection", self.other)
        with self.assertRaises(KeyError):
            self.other["PropOnSection"]

        inhpropnames = [p.name for p in self.other.inherited_properties()]
        self.assertIn("PropOnSection", inhpropnames)<|MERGE_RESOLUTION|>--- conflicted
+++ resolved
@@ -273,12 +273,6 @@
     def test_section_link(self):
         self.section.create_property("PropOnSection", "value")
 
-<<<<<<< HEAD
-    def test_section_link(self):
-        self.section.create_property("PropOnSection", "value")
-
-=======
->>>>>>> 389edd7b
         self.assertIn("PropOnSection", self.section)
         self.assertEqual("value", self.section["PropOnSection"])
 

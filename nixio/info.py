# Copyright (c) 2014, German Neuroinformatics Node (G-Node)
#
# All rights reserved.
#
# Redistribution and use in source and binary forms, with or without
# modification, are permitted under the terms of the BSD License. See
# LICENSE file in the root of the Project.
import os
import json

<<<<<<< HEAD
VERSION = '1.4.3'
STATUS = 'Release'
RELEASE = '%s %s' % (VERSION, STATUS)
AUTHOR = 'Christian Kellner, Adrian Stoewer, Andrey Sobolev, Jan Grewe,\
Balint Morvai, Achilleas Koutsou'
COPYRIGHT = '2014, German Neuroinformatics Node, ' + AUTHOR
CONTACT = 'dev@g-node.org'
BRIEF = 'Python bindings for NIX'
HOMEPAGE = 'https://github.com/G-Node/nixpy'
=======
here = os.path.dirname(__file__)

with open(os.path.join(here, "info.json")) as infofile:
    infodict = json.load(infofile)


VERSION = infodict["VERSION"]
STATUS = infodict["STATUS"]
RELEASE = infodict["RELEASE"]
AUTHOR = infodict["AUTHOR"]
COPYRIGHT = infodict["COPYRIGHT"]
CONTACT = infodict["CONTACT"]
BRIEF = infodict["BRIEF"]
HOMEPAGE = infodict["HOMEPAGE"]
>>>>>>> 963dac1c
<|MERGE_RESOLUTION|>--- conflicted
+++ resolved
@@ -8,17 +8,6 @@
 import os
 import json
 
-<<<<<<< HEAD
-VERSION = '1.4.3'
-STATUS = 'Release'
-RELEASE = '%s %s' % (VERSION, STATUS)
-AUTHOR = 'Christian Kellner, Adrian Stoewer, Andrey Sobolev, Jan Grewe,\
-Balint Morvai, Achilleas Koutsou'
-COPYRIGHT = '2014, German Neuroinformatics Node, ' + AUTHOR
-CONTACT = 'dev@g-node.org'
-BRIEF = 'Python bindings for NIX'
-HOMEPAGE = 'https://github.com/G-Node/nixpy'
-=======
 here = os.path.dirname(__file__)
 
 with open(os.path.join(here, "info.json")) as infofile:
@@ -32,5 +21,4 @@
 COPYRIGHT = infodict["COPYRIGHT"]
 CONTACT = infodict["CONTACT"]
 BRIEF = infodict["BRIEF"]
-HOMEPAGE = infodict["HOMEPAGE"]
->>>>>>> 963dac1c
+HOMEPAGE = infodict["HOMEPAGE"]
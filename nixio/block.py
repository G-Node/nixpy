# -*- coding: utf-8 -*-
# Copyright © 2014, German Neuroinformatics Node (G-Node)
#
# All rights reserved.
#
# Redistribution and use in source and binary forms, with or without
# modification, are permitted under the terms of the BSD License. See
# LICENSE file in the root of the Project.

try:
    from sys import maxint
except ImportError:
    from sys import maxsize as maxint
import numpy as np
<<<<<<< HEAD
=======
from inspect import isclass
from six import string_types
try:
    from collections.abc import OrderedDict
except ImportError:
    from collections import OrderedDict
import sys
>>>>>>> 389edd7b

from .util import find as finders
from .compression import Compression

from .entity import Entity
from .exceptions import exceptions
from .group import Group
from .data_array import DataArray
<<<<<<< HEAD
=======
from .data_frame import DataFrame
>>>>>>> 389edd7b
from .multi_tag import MultiTag
from .tag import Tag
from .source import Source
from . import util
from .container import Container, SourceContainer
from .section import Section


class Block(Entity):

    def __init__(self, nixparent, h5group, compression=Compression.Auto):
        super(Block, self).__init__(nixparent, h5group)
        self._groups = None
        self._data_arrays = None
        self._tags = None
        self._multi_tags = None
        self._sources = None
        self._compr = compression
<<<<<<< HEAD
=======
        self._data_frames = None
>>>>>>> 389edd7b

    @classmethod
    def _create_new(cls, nixparent, h5parent, name, type_, compression):
        newentity = super(Block, cls)._create_new(nixparent, h5parent,
                                                  name, type_)
        newentity._compr = compression
        return newentity

    # MultiTag
    def create_multi_tag(self, name, type_, positions):
        """
        Create a new multi tag for this block.

        :param name: The name of the tag to create.
        :type name: str
        :param type_: The type of tag.
        :type type_: str
        :param positions: A data array defining all positions of the tag.
        :type positions: DataArray

        :returns: The newly created tag.
        :rtype: MultiTag
        """
        util.check_entity_name_and_type(name, type_)
        util.check_entity_input(positions)
        if not isinstance(positions, DataArray):
            raise TypeError("DataArray expected for 'positions'")
        multi_tags = self._h5group.open_group("multi_tags")
        if name in multi_tags:
            raise exceptions.DuplicateName("create_multi_tag")
        mtag = MultiTag._create_new(self, multi_tags, name, type_, positions)
        return mtag

    # Tag
    def create_tag(self, name, type_, position):
        """
        Create a new tag for this block.

        :param name: The name of the tag to create.
        :type name: str
        :param type_: The type of tag.
        :type type_: str
        :param position: Coordinates of the start position
                         in units of the respective data dimension.

        :returns: The newly created tag.
        :rtype: Tag
        """
        util.check_entity_name_and_type(name, type_)
        tags = self._h5group.open_group("tags")
        if name in tags:
            raise exceptions.DuplicateName("create_tag")
        tag = Tag._create_new(self, tags, name, type_, position)
        return tag

    # Source
    def create_source(self, name, type_):
        """
        Create a new source on this block.

        :param name: The name of the source to create.
        :type name: str
        :param type_: The type of the source.
        :type type_: str

        :returns: The newly created source.
        :rtype: Source
        """
        util.check_entity_name_and_type(name, type_)
        sources = self._h5group.open_group("sources")
        if name in sources:
            raise exceptions.DuplicateName("create_source")
        src = Source._create_new(self, sources, name, type_)
        return src

    # Group
    def create_group(self, name, type_):
        """
        Create a new group on this block.

        :param name: The name of the group to create.
        :type name: str
        :param type_: The type of the group.
        :type type_: str

        :returns: The newly created group.
        :rtype: Group
        """
        util.check_entity_name_and_type(name, type_)
        groups = self._h5group.open_group("groups")
        if name in groups:
            raise exceptions.DuplicateName("open_group")
        grp = Group._create_new(self, groups, name, type_)
        return grp

    def create_data_array(self, name, array_type, dtype=None, shape=None,
                          data=None, compression=Compression.Auto):
        """
        Create a new data array for this block. Either ``shape``
        or ``data`` must be given. If both are given their shape must agree.
        If ``dtype`` is not specified it will default to 64-bit floating
        points.

        :param name: The name of the data array to create.
        :type name: str
        :param array_type: The type of the data array.
        :type array_type: str
        :param dtype: Which data-type to use for storage
        :type dtype:  :class:`numpy.dtype`
        :param shape: Layout (dimensionality and extent)
        :type shape: tuple of int or long
        :param data: Data to write after storage has been created
        :type data: array-like data
        :param compression: En-/disable dataset compression.
        :type compression: :class:`~nixio.Compression`

        :returns: The newly created data array.
        :rtype: :class:`~nixio.DataArray`
        """

        if data is None:
            if shape is None:
                raise ValueError("Either shape and or data must not be None")
            if dtype is None:
                dtype = 'f8'
        else:
            data = np.ascontiguousarray(data)
            if dtype is None:
                dtype = data.dtype
            if shape is not None:
                if shape != data.shape:
                    raise ValueError("Shape must equal data.shape")
            else:
                shape = data.shape
        util.check_entity_name_and_type(name, array_type)
        data_arrays = self._h5group.open_group("data_arrays")
        if name in data_arrays:
            raise exceptions.DuplicateName("create_data_array")
        if compression == Compression.Auto:
            compression = self._compr
        da = DataArray._create_new(self, data_arrays, name, array_type,
                                   dtype, shape, compression)
        if data is not None:
            da.write_direct(data)
        return da

    def create_data_frame(self, name, type_, col_dict=None, col_names=None,
                          col_dtypes=None, data=None,
                          compression=Compression.No):

        if (isinstance(col_dict, dict)
                and not isinstance(col_dict, OrderedDict)
                and sys.version_info[0] < 3):
            raise TypeError("Python 2 users should use name_list "
                            "or OrderedDict created with LIST and TUPLES "
                            "to create DataFrames as the order "
                            "of the columns cannot be maintained in Py2")

        if data is not None:
            shape = len(data)
        else:
            shape = 0
        data_frames = self._h5group.open_group("data_frames")

        if col_dict is None:
            if col_names is not None:
                if col_dtypes is not None:
                    col_dict = OrderedDict(
                        (str(nam), dt)
                        for nam, dt in zip(col_names, col_dtypes)
                    )
                elif col_dtypes is None and data is not None:
                    col_dtypes = []
                    for x in data[0]:
                        col_dtypes.append(type(x))
                    col_dict = OrderedDict(
                        (str(nam), dt)
                        for nam, dt in zip(col_names, col_dtypes)
                    )
                else:  # col_dtypes is None and data is None
                    raise (ValueError,
                           "The data type of each column have to be specified")
            else:  # if col_names is None
                if data is not None and type(data[0]) == np.void:
                    col_dtype = data[0].dtype
                    for i, dt in enumerate(col_dtype.fields.values()):
                        if dt[0] == np.dtype(str):
                            cn = list(col_dtype.fields.keys())
                            raw_dt = col_dtype.fields.values()
                            raw_dt = list(raw_dt)
                            raw_dt_list = [ele[0] for ele in raw_dt]
                            col_dict = OrderedDict(zip(cn, raw_dt_list))

                else:
                    # data is None or type(data[0]) != np.void
                    # data_type doesnt matter
                    raise (ValueError,
                           "No information about column names is provided!")

        if col_dict is not None:
            for nam, dt in col_dict.items():
                if isclass(dt):
                    if any(issubclass(dt, st) for st in string_types) \
                            or issubclass(dt, np.string_):
                        col_dict[nam] = util.vlen_str_dtype
            dt_arr = list(col_dict.items())
            col_dtype = np.dtype(dt_arr)

        df = DataFrame._create_new(self, data_frames, name,
                                   type_, shape, col_dtype, compression)

        if data is not None:
            if type(data[0]) == np.void:
                data = np.ascontiguousarray(data, dtype=col_dtype)
                df.write_direct(data)
            else:
                data = list(map(tuple, data))
                arr = np.ascontiguousarray(data, dtype=col_dtype)
                df.write_direct(arr)
        return df

    def find_sources(self, filtr=lambda _: True, limit=None):
        """
        Get all sources in this block recursively.

        This method traverses the tree of all sources in the block. The
        traversal is accomplished via breadth first and can be limited in
        depth.  On each node or source a filter is applied. If the filter
        returns true the respective source will be added to the result list.
        By default a filter is used that accepts all sources.

        :param filtr: A filter function
        :type filtr:  function
        :param limit: The maximum depth of traversal
        :type limit:  int

        :returns: A list containing the matching sources.
        :rtype: list of Source
        """
        if limit is None:
            limit = maxint
        return finders._find_sources(self, filtr, limit)

    @property
    def sources(self):
        """
        A property containing all sources of a block. Sources can be obtained
        via their index or by their id. Sources can be deleted from the list.
        Adding sources is done using the Blocks create_source method.
        This is a read only attribute.
        """
        if self._sources is None:
            self._sources = SourceContainer("sources", self, Source)
        return self._sources

    @property
    def multi_tags(self):
        """
        A property containing all multi tags of a block. MultiTag entities can
        be obtained via their index or by their id. Tags can be deleted from
        the list. Adding tags is done using the Blocks create_multi_tag method.
        This is a read only attribute.
        """
        if self._multi_tags is None:
            self._multi_tags = Container("multi_tags", self, MultiTag)
        return self._multi_tags

    @property
    def tags(self):
        """
        A property containing all tags of a block. Tag entities can be obtained
        via their index or by their id. Tags can be deleted from the list.
        Adding tags is done using the Blocks create_tag method.
        This is a read only attribute.
        """
        if self._tags is None:
            self._tags = Container("tags", self, Tag)
        return self._tags

    @property
    def data_arrays(self):
        """
        A property containing all data arrays of a block. DataArray entities
        can be obtained via their index or by their id. Data arrays can be
        deleted from the list. Adding a data array is done using the Blocks
        create_data_array method.
        This is a read only attribute.
        """
        if self._data_arrays is None:
            self._data_arrays = Container("data_arrays", self, DataArray)
        return self._data_arrays

    @property
    def data_frames(self):
        if self._data_frames is None:
            self._data_frames = Container("data_frames", self, DataFrame)
        return self._data_frames

    @property
    def groups(self):
        """
        A property containing all groups of a block. Group entities can be
        obtained via their index or by their id. Groups can be deleted from the
        list. Adding a Group is done using the Blocks create_group method.
        This is a read only attribute.
        """
        if self._groups is None:
            self._groups = Container("groups", self, Group)
        return self._groups

    def __eq__(self, other):
        """
        Two Blocks are considered equal when they have the same id.
        """
        if hasattr(other, "id"):
            return self.id == other.id
        return False

    def __hash__(self):
        """
        overwriting method __eq__ blocks inheritance of __hash__ in Python 3
        hash has to be either explicitly inherited from parent class,
        implemented or escaped
        """
        return hash(self.id)

    # metadata
    @property
    def metadata(self):
        """
        Associated metadata of the entity. Sections attached to the entity via
        this attribute can provide additional annotations. This is an optional
        read-write property, and can be None if no metadata is available.

        :type: Section
        """
        if "metadata" in self._h5group:
            return Section(None, self._h5group.open_group("metadata"))
        else:
            return None

    @metadata.setter
    def metadata(self, sect):
        if not isinstance(sect, Section):
            raise TypeError("{} is not of type Section".format(sect))
        self._h5group.create_link(sect, "metadata")

    @metadata.deleter
    def metadata(self):
        if "metadata" in self._h5group:
            self._h5group.delete("metadata")<|MERGE_RESOLUTION|>--- conflicted
+++ resolved
@@ -12,8 +12,6 @@
 except ImportError:
     from sys import maxsize as maxint
 import numpy as np
-<<<<<<< HEAD
-=======
 from inspect import isclass
 from six import string_types
 try:
@@ -21,7 +19,6 @@
 except ImportError:
     from collections import OrderedDict
 import sys
->>>>>>> 389edd7b
 
 from .util import find as finders
 from .compression import Compression
@@ -30,10 +27,7 @@
 from .exceptions import exceptions
 from .group import Group
 from .data_array import DataArray
-<<<<<<< HEAD
-=======
 from .data_frame import DataFrame
->>>>>>> 389edd7b
 from .multi_tag import MultiTag
 from .tag import Tag
 from .source import Source
@@ -52,10 +46,7 @@
         self._multi_tags = None
         self._sources = None
         self._compr = compression
-<<<<<<< HEAD
-=======
         self._data_frames = None
->>>>>>> 389edd7b
 
     @classmethod
     def _create_new(cls, nixparent, h5parent, name, type_, compression):

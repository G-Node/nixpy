--- conflicted
+++ resolved
@@ -11,14 +11,10 @@
 import sys
 
 import nixio.util.find as finders
-<<<<<<< HEAD
-from nixio.core import File as CPPFile
-=======
 try:
     from nixio.core import File as CPPFile
 except ImportError:
     CPPFile = None
->>>>>>> 685b5f08
 from nixio.pycore import File as PyFile
 from nixio.util.inject import inject
 from nixio.util.proxy_list import ProxyList
@@ -43,24 +39,16 @@
                                                "_get_section_by_pos", "_delete_section_by_id")
 
 
-<<<<<<< HEAD
-class FileMixin(CPPFile, PyFile):
-=======
 class FileMixin(object):
->>>>>>> 685b5f08
 
     @staticmethod
     def open(path, mode, backend="hdf5"):
         if backend == "hdf5":
-<<<<<<< HEAD
-            return CPPFile._open(path, mode)
-=======
             if CPPFile:
                 return CPPFile._open(path, mode)
             else:
                 # TODO: Brief instructions or web URL for building C++ files?
                 raise RuntimeError("HDF5 backend is not available.")
->>>>>>> 685b5f08
         elif backend == "h5py":
             return PyFile._open(path, mode)
 
@@ -114,9 +102,5 @@
         return self._sections
 
 
-<<<<<<< HEAD
-inject((CPPFile, PyFile), dict(FileMixin.__dict__))
-=======
 inject((CPPFile,), dict(FileMixin.__dict__))
-inject((PyFile,), dict(FileMixin.__dict__))
->>>>>>> 685b5f08
+inject((PyFile,), dict(FileMixin.__dict__))
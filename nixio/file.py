# -*- coding: utf-8 -*-
# Copyright © 2014, German Neuroinformatics Node (G-Node)
#
# All rights reserved.
#
# Redistribution and use in source and binary forms, with or without
# modification, are permitted under the terms of the BSD License. See
# LICENSE file in the root of the Project.
from __future__ import annotations
import os
import gc
import numpy as np
from warnings import warn

try:
    from sys import maxint
except ImportError:
    from sys import maxsize as maxint
import h5py

from .hdf5.h5group import H5Group
from .block import Block
from .section import Section
from .container import Container, SectionContainer
from . import util
from .exceptions import InvalidFile, DuplicateName
from .util import find as finders
from .validate import Validate
from .compression import Compression
from .dimensions import RangeDimension, SetDimension, SampledDimension
from typing import AnyStr, List, Optional, Union


FILE_FORMAT = "nix"
HDF_FF_VERSION = (1, 1, 1)


def can_write(nixfile) -> bool:
    filever = nixfile.version
    if len(filever) != 3:
        raise RuntimeError("Invalid version specified in file.")
    if HDF_FF_VERSION == filever:
        return True
    else:
        return False


def can_read(nixfile) -> bool:
    filever = nixfile.version
    if len(filever) != 3:
        raise RuntimeError("Invalid version specified in file.")
    vx, vy, vz = HDF_FF_VERSION
    fx, fy, fz = filever
    if vx == fx and vy >= fy:
        return True
    else:
        return False


class FileMode(object):
    ReadOnly = 'r'
    ReadWrite = 'a'
    Overwrite = 'w'


<<<<<<< HEAD
def map_file_mode(mode) -> int:
=======
def map_file_mode(mode):
>>>>>>> c5a29985
    if mode == FileMode.ReadOnly:
        return h5py.h5f.ACC_RDONLY
    elif mode == FileMode.ReadWrite:
        return h5py.h5f.ACC_RDWR
    elif mode == FileMode.Overwrite:
        return h5py.h5f.ACC_TRUNC
    else:
        raise ValueError("Invalid file mode specified.")


def make_fapl():
    return h5py.h5p.create(h5py.h5p.FILE_ACCESS)


def make_fcpl():
    fcpl = h5py.h5p.create(h5py.h5p.FILE_CREATE)
    flags = h5py.h5p.CRT_ORDER_TRACKED | h5py.h5p.CRT_ORDER_INDEXED
    fcpl.set_link_creation_order(flags)
    return fcpl


class File(object):

    def __init__(self, path, mode=FileMode.ReadWrite,
                 compression=Compression.Auto, auto_update_time=False) -> None:
        """
        Open a NIX file, or create it if it does not exist.

        :param path: Path to file
        :param mode: FileMode ReadOnly, ReadWrite, or Overwrite.
                    (default: ReadWrite)
        :param compression: No, DeflateNormal, Auto (default: Auto)
        :return: nixio.File object
        """
        try:
            path = path.encode("utf-8")
        except (UnicodeError, LookupError):
            pass

        if not os.path.exists(path) and mode == FileMode.ReadOnly:
            raise RuntimeError(
                "Cannot open non-existent file in ReadOnly mode!"
            )

        new = False
        if not os.path.exists(path) or mode == FileMode.Overwrite:
            mode = FileMode.Overwrite
            h5mode = map_file_mode(mode)
            fid = h5py.h5f.create(path, flags=h5mode, fapl=make_fapl(),
                                  fcpl=make_fcpl())
            new = True
        else:
            h5mode = map_file_mode(mode)
            fid = h5py.h5f.open(path, flags=h5mode, fapl=make_fapl())

        self._h5file = h5py.File(fid)
        self._root = H5Group(self._h5file, "/", create=True)
        self._h5group = self._root  # to match behaviour of other objects
        self._time_auto_update = True
        if new:
            self._create_header()
        self._check_header(mode)
        self.mode = mode
        self._data = self._root.open_group("data", create=True)
        self.metadata = self._root.open_group("metadata", create=True)
        if "created_at" not in self._h5file.attrs:
            self.force_created_at()
        if "updated_at" not in self._h5file.attrs:
            self.force_updated_at()
        self.time_auto_update = auto_update_time
        if compression == Compression.Auto:
            compression = Compression.No
        self._compr = compression
        # make container props but don't initialise
        self._blocks = None
        self._sections = None

    @classmethod
    def open(cls, path, mode=FileMode.ReadWrite, compression=Compression.Auto,
             backend=None,  auto_update_time=False) -> File:
        if backend is not None:
            warn("Backend selection is deprecated. Ignoring value.")
        return cls(path, mode, compression, auto_update_time)

    def _create_header(self) -> None:
        self.format = FILE_FORMAT
        self.version = HDF_FF_VERSION

    def _check_header(self, mode) -> None:
        if self.format != FILE_FORMAT:
            raise InvalidFile

        if mode == FileMode.ReadWrite:
            if not can_write(self):
                raise RuntimeError("Cannot open file for writing. "
                                   "Incompatible version.")
        elif mode == FileMode.ReadOnly:
            if not can_read(self):
                raise RuntimeError("Cannot open file. "
                                   "Incompatible version.")

    def __enter__(self):
        return self

    def __exit__(self, *args):
        self.close()

    @property
    def version(self) -> tuple:
        """
        The file format version.

        :type: tuple
        """
        return tuple(self._root.get_attr("version"))

    @version.setter
    def version(self, v) -> None:
        util.check_attr_type(v, tuple)
        for part in v:
            util.check_attr_type(part, int)
        # convert to np.int32 since py3 defaults to 64
        v = np.array(v, dtype=np.int32)
        self._root.set_attr("version", v)
        if self.time_auto_update:
            self.force_updated_at()

    @property
    def format(self) -> AnyStr:
        """
        The format of the file. This read only property should always have the
        value 'nix'.

        :type: str
        """
        return self._root.get_attr("format")

    @format.setter
    def format(self, f) -> None:
        util.check_attr_type(f, str)
        self._root.set_attr("format", f.encode("ascii"))
        if self.time_auto_update:
            self.force_updated_at()

    @property
    def time_auto_update(self) -> bool:
        """
        A user defined flag which decided if time should always be updated
        when properties are changed.

        :type: bool
        """
        return self._time_auto_update

    @time_auto_update.setter
    def time_auto_update(self, auto_update_flag) -> None:
        self._time_auto_update = auto_update_flag

    @property
    def created_at(self) -> int:
        """
        The creation time of the file. This is a read-only property.
        Use `force_created_at` in order to change the creation time.

        :rtype: int
        """
        return util.str_to_time(self._h5file.attrs["created_at"])

    def force_created_at(self, t=None) -> None:
        """
        Sets the creation time `created_at` to the given time
        (default: current time).

        :param t: The time to set
        :type t: int
        """
        if t is None:
            t = util.now_int()
        else:
            util.check_attr_type(t, int)
        self._h5file.attrs["created_at"] = util.time_to_str(t)

    @property
    def updated_at(self) -> int:
        """
        The time of the last update of the file. This is a read-only
        property. Use `force_updated_at` in order to change the update
        time.

        :rtype: int
        """
        return util.str_to_time(self._h5file.attrs["updated_at"])

    def force_updated_at(self, t=None) -> None:
        """
        Sets the update time `updated_at` to the given time.
        (default: current time)

        :param t: The time to set (default: now)
        :type t: int
        """
        if t is None:
            t = util.now_int()
        else:
            util.check_attr_type(t, int)
        self._h5file.attrs["updated_at"] = util.time_to_str(t)

    def is_open(self) -> bool:
        """
        Checks whether a file is open or closed.

        :returns: True if the file is open, False otherwise.
        :rtype: bool
        """
        try:
            self._h5file.mode
            return True
        except ValueError:
            return False

    def validate(self) -> dict:
        """
        Checks if the file is a valid nix file.

        :returns: A dict which contains all objects in file and related errors
        :rtype: Dictionary
        """
        validator = Validate(self)
        validator.check_file()
        validator.form_dict()
        errors = validator.errors
        for bi, blk in enumerate(self.blocks):
            validator.check_blocks(blk, bi)
            for gi, grp in enumerate(blk.groups):
                validator.check_groups(grp, gi, bi)
            for di, da in enumerate(blk.data_arrays):
                validator.check_data_arrays(da, di, bi)
                for dimi, dim in enumerate(da.dimensions):
                    if isinstance(dim, RangeDimension):
                        validator.check_range_dim(dim, dimi, di, bi)
                    if isinstance(dim, SetDimension):
                        validator.check_set_dim(dim, dimi, di, bi)
                    if isinstance(dim, SampledDimension):
                        validator.check_sampled_dim(dim, dimi, di, bi)
            for mti, mt in enumerate(blk.multi_tags):
                validator.check_multi_tag(mt, mti, bi)
                for fi, fea in enumerate(mt.features):
                    validator.check_features(fea, 'multi_tags', bi, mti, fi)
            for ti, tag in enumerate(blk.tags):
                validator.check_tag(tag, ti, bi)
                for fi, fea in enumerate(tag.features):
                    validator.check_features(fea, 'tags', bi, ti, fi)
            for src in blk.find_sources():
                validator.check_sources(src, bi)

        for si, sec in enumerate(self.find_sections()):
            validator.check_section(sec, si)
            for pi, prop in enumerate(sec.props):
                validator.check_property(prop, pi, si)

        if validator.error_count:
            print("{} errors found".format(validator.error_count))
            return errors
        else:
            print("No errors found: The file is a valid NIX file")
            return errors

    def pprint(self, indent=2, max_length=120, extra=True, max_depth=3) -> None:
        """
        Pretty Printing the Data and MetaData Tree of the whole File

        :param indent: The length of one indentation space
        :type indent: int
        :param max_length: Maximum length of each line of output
        :type max_length: int
        :param extra: True to print extra information of Entities
        :type extra: bool
        :param max_depth: Maximum recursion being printed in MetaData tree
        :type max_depth: int
        """
        print("File: name = {}".format(self._h5group.group.file.filename))
        if self.blocks:
            for blk in self.blocks:
                blk.pprint(indent=indent,
                           max_length=max_length, extra=extra, start_depth=1)
        if self.sections:
            for sec in self.sections:
                sec.pprint(indent=indent, max_depth=max_depth,
                           max_length=max_length, current_depth=1)

    # TODO: if same file, set_attr("entity_id", id_)

    def copy_section(self, obj, children=True, keep_id=True, name="") -> Section:
        """
        Copy a section to the file.

        :param obj: The Section to be copied
        :type obj: Section
        :param children: Specify if the copy should be recursive
        :type children: bool
        :param keep_id: Specify if the id should be kept
        :type keep_id: bool
        :param name: Name of copied section, Default is name of source section
        :type name: str

        :returns: The copied section
        :rtype: Section
        """
        if not isinstance(obj, Section):
            raise TypeError("Object to be copied is not a Section")

        if obj._sec_parent:
            src = "{}/{}".format("sections", obj.name)
        else:
            src = "{}/{}".format("metadata", obj.name)
        clsname = "metadata"
        if not name:
            name = str(obj.name)
        sec = self._h5group.open_group("sections", True)
        if name in sec:
            raise NameError("Name already exist. Possible solution is to "
                            "provide a new name when copying destination "
                            "is the same as the source parent")
        obj._parent._h5group.copy(source=src, dest=self._h5group,
                                  name=name, cls=clsname,
                                  shallow=not children, keep_id=keep_id)

        if not children:
            for p in obj.props:
                self.sections[obj.name].create_property(copy_from=p,
                                                        keep_copy_id=keep_id)

        return self.sections[obj.name]

    def flush(self) -> None:
        self._h5file.flush()

    def close(self) -> None:
        """
        Closes an open file.
        """
        gc.collect()  # should handle refs better instead of calling collect()
        # Flush is probably unnecessary
        self._h5file.flush()
        self._h5file.close()

    # Block
    def create_block(self, name="", type_="", compression=Compression.Auto,
                     copy_from=None, keep_copy_id=True) -> Block:
        """
        Create a new block inside the file.

        :param name: The name of the block to create.
        :type name: str
        :param type_: The type of the block.
        :type type_: str
        :param compression: No, DeflateNormal, Auto (default: Auto)
        :param copy_from: The Block to be copied, None in normal mode
        :type copy_from: Block
        :param keep_copy_id: Specify if the id should be copied in copy mode
        :type keep_copy_id: bool

        :returns: The newly created block.
        :rtype: Block
        """
        if copy_from:
            if not isinstance(copy_from, Block):
                raise TypeError("Object to be copied is not a Block")
            clsname = "data"
            src = "{}/{}".format(clsname, copy_from.name)
            if not name:
                name = str(copy_from.name)
            if name in self._data:
                raise NameError("Name already exist. Possible solution is to "
                                "provide a new name when copying destination "
                                "is the same as the source parent")
            b = copy_from._parent._h5group.copy(source=src, dest=self._h5group,
                                                name=name,
                                                cls=clsname,
                                                keep_id=keep_copy_id)
            id_ = b.attrs["entity_id"]
            return self.blocks[id_]

        if name in self._data:
            raise ValueError("Block with the given name already exists!")
        if compression == Compression.Auto:
            compression = self._compr
        block = Block._create_new(self, self._data, name, type_, compression)
        return block

    # Section
    def create_section(self, name, type_="undefined", oid=None) -> Section:
        """
        Create a new metadata section inside the file.

        :param name: The name of the section to create.
        :type name: str
        :param type_: The type of the section.
        :type type_: str
        :param oid: object id, UUID string as specified in RFC 4122. If no id
                    is provided, an id will be generated and assigned.
        :type oid: str

        :returns: The newly created section.
        :rtype: Section
        """
        if name in self.metadata:
            raise DuplicateName("create_section")
        sec = Section._create_new(self, self.metadata, name, type_, oid)
        return sec

    @property
    def blocks(self) -> Container:
        """
        A property containing all blocks of a file. Blocks can be obtained by
        their name, id or index. Blocks can be deleted from the list, when a
        block is deleted all its content (data arrays, tags and sources) will
        be also deleted from the file. Adding new Block is done via the
        create_block method of File. This is a read-only attribute.
        """
        if self._blocks is None:
            self._blocks = Container("data", self, Block)
        return self._blocks

    def find_sections(self, filtr=lambda _: True, limit=None) -> List[Section]:
        """
        Get all sections and their child sections recursively.

        This method traverses the trees of all sections. The traversal is
        accomplished via breadth first and can be limited in depth. On each
        node or section a filter is applied. If the filter returns true the
        respective section will be added to the result list.
        By default a filter is used that accepts all sections.

        :param filtr: A filter function
        :type filtr:  function
        :param limit: The maximum depth of traversal
        :type limit:  int

        :returns: A list containing the matching sections.
        :rtype: list of Section
        """
        if limit is None:
            limit = maxint
        return finders._find_sections(self, filtr, limit)

    @property
    def sections(self) -> SectionContainer:
        """
        A property containing all root Sections of a file. Specific root
        Sections can be obtained by their name, id or index. Sections can be
        deleted from this list. Notice: when a section is deleted all its child
        section and properties will be removed too. Adding a new Section is
        done via the crate_section method of File.
        This is a read-only property.
        """
        if self._sections is None:
            self._sections = SectionContainer("metadata", self, Section)
        return self._sections


# Copy File constructor docstring to File.open
File.open.__func__.__doc__ = File.__init__.__doc__<|MERGE_RESOLUTION|>--- conflicted
+++ resolved
@@ -63,11 +63,8 @@
     Overwrite = 'w'
 
 
-<<<<<<< HEAD
+
 def map_file_mode(mode) -> int:
-=======
-def map_file_mode(mode):
->>>>>>> c5a29985
     if mode == FileMode.ReadOnly:
         return h5py.h5f.ACC_RDONLY
     elif mode == FileMode.ReadWrite:

--- conflicted
+++ resolved
@@ -16,12 +16,9 @@
 from nix.property import PropertyMixin, ValueMixin
 from nix.source import SourceMixin
 from nix.data_array import DataArrayMixin
-<<<<<<< HEAD
-from nix.entity_with_sources import DataArrySourcesMixin, DataTagSourcesMixin, SimpleTagSourcesMixin
-=======
 from nix.simple_tag import SimpleTagMixin
-from nix.entity_with_sources import EntityWithSourceMixin
->>>>>>> d13490bb
+from nix.entity_with_sources import DataArrySourcesMixin, DataTagSourcesMixin, \
+    SimpleTagSourcesMixin
 
 __all__ = ("File", "FileMode", "Block", "DataType", "Section", "Property",
            "Value", "Source", "DataArray", "RangeDimension", "SetDimension",
